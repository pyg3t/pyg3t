--- conflicted
+++ resolved
@@ -23,11 +23,7 @@
 from difflib import unified_diff
 from pyg3t.gtparse import parse
 from pyg3t import __version__
-<<<<<<< HEAD
 from pyg3t.util import pyg3tmain
-##############################################################################
-=======
->>>>>>> 17d34282
 
 
 class PoDiff:
@@ -251,12 +247,8 @@
     return parser
 
 
-<<<<<<< HEAD
 @pyg3tmain
-def main():
-=======
 def main():  # pylint: disable-msg=R0912
->>>>>>> 17d34282
     """The main function loads the files and outputs the diff"""
 
     option_parser = __build_parser()
@@ -318,8 +310,4 @@
 
         podiff.diff_catalogs_strict(cat_old, cat_new)
 
-    return
-
-
-if __name__ == '__main__':
-    main()+    return